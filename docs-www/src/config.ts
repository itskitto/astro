export const sidebar = [
  {
<<<<<<< HEAD
    text: 'Welcome to Astro',
    link: '/',
    children: [
      { text: 'Why Astro?', link: '/why-astro' },
      { text: 'Island Architecture', link: '/island-architecture' },
=======
    text: 'Introduction',
    link: '', // No leading slash needed, so this links to the homepage
    children: [
      { text: 'Getting Started', link: 'getting-started' },
      { text: 'Example', link: 'example' },
>>>>>>> 2ea15f41
    ],
  },
  {
    text: 'Core Concepts',
    link: '/core-concepts',
    children: [
      { text: 'Project Structure', link: '/core-concepts/project-structure' },
      { text: 'Configuration', link: '/core-concepts/configuration' },
      { text: 'Pages', link: '/core-concepts/pages' },
      { text: 'Components', link: '/core-concepts/components' },
      { text: 'Static files', link: '/core-concepts/static-files' },
      { text: 'Templating', link: '/core-concepts/templating' },
      { text: 'Routing', link: '/core-concepts/routing' },
      { text: 'State Management', link: '/core-concepts/state-management' },
      { text: 'Styling', link: '/core-concepts/styling' },
      { text: 'Data / Content', link: '/core-concepts/data-content' },
    ],
  },  
  {
    text: 'APIs',
    link: '/apis',
    children: [
      { text: 'Collection', link: '/apis/collection' },
      { text: 'Fetch-content', link: '/apis/fetch-content' },
      { text: 'Request', link: '/apis/request' },
      { text: 'Site', link: '/apis/site' },
    ],
  },
  {
    text: 'Deployment',
    link: '/deployment',
    children: [
      { text: 'Netlify', link: '/deployment/netlify' },
      { text: 'Github Pages', link: '/deployment/github-pages' },
      { text: 'Gitlab Pages', link: '/deployment/gitlab-pages' },
      { text: 'SSH', link: '/deployment/ssh' },
      { text: 'Vercel', link: '/deployment/vercel' },
      { text: 'AWS', link: '/deployment/aws' },
    ],
  },  
  {
    text: 'Integrations',
    link: '/integrations',
    children: [
      { text: 'Strapi', link: '/integrations/strapi' },
    ],
  },
  {
    text: 'Tooling',
    link: '/tooling',
    children: [
      { text: 'VS-Code Extension', link: '/tooling/vs-code-extension'},
      { text: 'Prettier', link: '/tooling/prettier'},
      { text: 'DevTools', link: '/tooling/devtools'},
    ],
  },  
  {
    text: 'Extending',
    link: '/extending',
    children: [
      { text: 'Adding Framework / Renderer', link: '/extending/framework-renderer'},
      { text: 'Adding plugins', link: '/extending/plugins'},      
    ],
  },  
];



<|MERGE_RESOLUTION|>--- conflicted
+++ resolved
@@ -1,18 +1,10 @@
 export const sidebar = [
   {
-<<<<<<< HEAD
-    text: 'Welcome to Astro',
-    link: '/',
-    children: [
-      { text: 'Why Astro?', link: '/why-astro' },
-      { text: 'Island Architecture', link: '/island-architecture' },
-=======
     text: 'Introduction',
     link: '', // No leading slash needed, so this links to the homepage
     children: [
       { text: 'Getting Started', link: 'getting-started' },
       { text: 'Example', link: 'example' },
->>>>>>> 2ea15f41
     ],
   },
   {
