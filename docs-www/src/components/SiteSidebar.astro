--- conflicted
+++ resolved
@@ -7,11 +7,7 @@
     {sidebar.map(category => (
       <li>
         <div class="nav-group">
-<<<<<<< HEAD
-          <h4 class="nav-group-title"><a href={`${Astro.site}${category.link}`}>{category.text}</a></h4>
-=======
           <h4 class="nav-group-title"><a href={category.link}>{category.text}</a></h4>
->>>>>>> 9c5994a5
           <ul>
             {category.children.map(child => (
               <li class="nav-link"><a href={`${Astro.site}${child.link}`}>{child.text}</a></li>
